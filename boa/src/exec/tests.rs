--- conflicted
+++ resolved
@@ -1133,7 +1133,6 @@
 }
 
 #[test]
-<<<<<<< HEAD
 fn array_creation_benchmark() {
     let realm = Realm::create();
     let mut engine = Interpreter::new(realm);
@@ -1200,7 +1199,9 @@
     "#;
 
     assert!(forward_val(&mut engine, init).is_ok());
-=======
+}
+
+#[test]
 fn not_a_function() {
     let realm = Realm::create();
     let mut engine = Interpreter::new(realm);
@@ -1233,5 +1234,4 @@
         }
     "#;
     assert_eq!(forward(&mut engine, scenario), "not a function");
->>>>>>> ffe8b5f3
 }