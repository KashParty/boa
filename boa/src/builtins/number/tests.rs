<<<<<<< HEAD
#![allow(clippy::float_cmp)]

use crate::{builtins::Number, exec::Interpreter, forward, forward_val, realm::Realm};

#[test]
fn integer_number_primitive_to_number_object() {
    let realm = Realm::create();
    let mut engine = Interpreter::new(realm);

    let scenario = r#"
        (100).toString() === "100"
    "#;

    assert_eq!(forward(&mut engine, scenario), "true");
}

#[test]
fn call_number() {
    let realm = Realm::create();
    let mut engine = Interpreter::new(realm);
    let init = r#"
        var default_zero = Number();
        var int_one = Number(1);
        var float_two = Number(2.1);
        var str_three = Number('3.2');
        var bool_one = Number(true);
        var bool_zero = Number(false);
        var invalid_nan = Number("I am not a number");
        var from_exp = Number("2.34e+2");
        "#;

    eprintln!("{}", forward(&mut engine, init));
    let default_zero = forward_val(&mut engine, "default_zero").unwrap();
    let int_one = forward_val(&mut engine, "int_one").unwrap();
    let float_two = forward_val(&mut engine, "float_two").unwrap();
    let str_three = forward_val(&mut engine, "str_three").unwrap();
    let bool_one = forward_val(&mut engine, "bool_one").unwrap();
    let bool_zero = forward_val(&mut engine, "bool_zero").unwrap();
    let invalid_nan = forward_val(&mut engine, "invalid_nan").unwrap();
    let from_exp = forward_val(&mut engine, "from_exp").unwrap();

    assert_eq!(default_zero.to_number(), 0_f64);
    assert_eq!(int_one.to_number(), 1_f64);
    assert_eq!(float_two.to_number(), 2.1);
    assert_eq!(str_three.to_number(), 3.2);
    assert_eq!(bool_one.to_number(), 1_f64);
    assert!(invalid_nan.to_number().is_nan());
    assert_eq!(bool_zero.to_number(), 0_f64);
    assert_eq!(from_exp.to_number(), 234_f64);
}

#[test]
fn to_exponential() {
    let realm = Realm::create();
    let mut engine = Interpreter::new(realm);
    let init = r#"
        var default_exp = Number().toExponential();
        var int_exp = Number(5).toExponential();
        var float_exp = Number(1.234).toExponential();
        var big_exp = Number(1234).toExponential();
        var nan_exp = Number("I am also not a number").toExponential();
        var noop_exp = Number("1.23e+2").toExponential();
        "#;

    eprintln!("{}", forward(&mut engine, init));
    let default_exp = forward(&mut engine, "default_exp");
    let int_exp = forward(&mut engine, "int_exp");
    let float_exp = forward(&mut engine, "float_exp");
    let big_exp = forward(&mut engine, "big_exp");
    let nan_exp = forward(&mut engine, "nan_exp");
    let noop_exp = forward(&mut engine, "noop_exp");

    assert_eq!(default_exp, "0e+0");
    assert_eq!(int_exp, "5e+0");
    assert_eq!(float_exp, "1.234e+0");
    assert_eq!(big_exp, "1.234e+3");
    assert_eq!(nan_exp, "NaN");
    assert_eq!(noop_exp, "1.23e+2");
}

#[test]
fn to_fixed() {
    let realm = Realm::create();
    let mut engine = Interpreter::new(realm);
    let init = r#"
        var default_fixed = Number().toFixed();
        var pos_fixed = Number("3.456e+4").toFixed();
        var neg_fixed = Number("3.456e-4").toFixed();
        var noop_fixed = Number(5).toFixed();
        var nan_fixed = Number("I am not a number").toFixed();
        "#;

    eprintln!("{}", forward(&mut engine, init));
    let default_fixed = forward(&mut engine, "default_fixed");
    let pos_fixed = forward(&mut engine, "pos_fixed");
    let neg_fixed = forward(&mut engine, "neg_fixed");
    let noop_fixed = forward(&mut engine, "noop_fixed");
    let nan_fixed = forward(&mut engine, "nan_fixed");

    assert_eq!(default_fixed, String::from("0"));
    assert_eq!(pos_fixed, String::from("34560"));
    assert_eq!(neg_fixed, String::from("0"));
    assert_eq!(noop_fixed, String::from("5"));
    assert_eq!(nan_fixed, String::from("NaN"));
}

#[test]
fn to_locale_string() {
    let realm = Realm::create();
    let mut engine = Interpreter::new(realm);
    let init = r#"
        var default_locale = Number().toLocaleString();
        var small_locale = Number(5).toLocaleString();
        var big_locale = Number("345600").toLocaleString();
        var neg_locale = Number(-25).toLocaleString();
        "#;

    // TODO: We don't actually do any locale checking here
    // To honor the spec we should print numbers according to user locale.

    eprintln!("{}", forward(&mut engine, init));
    let default_locale = forward(&mut engine, "default_locale");
    let small_locale = forward(&mut engine, "small_locale");
    let big_locale = forward(&mut engine, "big_locale");
    let neg_locale = forward(&mut engine, "neg_locale");

    assert_eq!(default_locale, String::from("0"));
    assert_eq!(small_locale, String::from("5"));
    assert_eq!(big_locale, String::from("345600"));
    assert_eq!(neg_locale, String::from("-25"));
}

#[test]
#[ignore]
fn to_precision() {
    let realm = Realm::create();
    let mut engine = Interpreter::new(realm);
    let init = r#"
        var default_precision = Number().toPrecision();
        var low_precision = Number(123456789).toPrecision(1);
        var more_precision = Number(123456789).toPrecision(4);
        var exact_precision = Number(123456789).toPrecision(9);
        var over_precision = Number(123456789).toPrecision(50);
        var neg_precision = Number(-123456789).toPrecision(4);
        "#;

    eprintln!("{}", forward(&mut engine, init));
    let default_precision = forward(&mut engine, "default_precision");
    let low_precision = forward(&mut engine, "low_precision");
    let more_precision = forward(&mut engine, "more_precision");
    let exact_precision = forward(&mut engine, "exact_precision");
    let over_precision = forward(&mut engine, "over_precision");
    let neg_precision = forward(&mut engine, "neg_precision");

    assert_eq!(default_precision, String::from("0"));
    assert_eq!(low_precision, String::from("1e+8"));
    assert_eq!(more_precision, String::from("1.235e+8"));
    assert_eq!(exact_precision, String::from("123456789"));
    assert_eq!(
        over_precision,
        String::from("123456789.00000000000000000000000000000000000000000")
    );
    assert_eq!(neg_precision, String::from("-1.235e+8"));
}

#[test]
fn to_string() {
    let realm = Realm::create();
    let mut engine = Interpreter::new(realm);

    assert_eq!("NaN", &forward(&mut engine, "Number(NaN).toString()"));
    assert_eq!("Infinity", &forward(&mut engine, "Number(1/0).toString()"));
    assert_eq!(
        "-Infinity",
        &forward(&mut engine, "Number(-1/0).toString()")
    );
    assert_eq!("0", &forward(&mut engine, "Number(0).toString()"));
    assert_eq!("9", &forward(&mut engine, "Number(9).toString()"));
    assert_eq!("90", &forward(&mut engine, "Number(90).toString()"));
    assert_eq!("90.12", &forward(&mut engine, "Number(90.12).toString()"));
    assert_eq!("0.1", &forward(&mut engine, "Number(0.1).toString()"));
    assert_eq!("0.01", &forward(&mut engine, "Number(0.01).toString()"));
    assert_eq!("0.0123", &forward(&mut engine, "Number(0.0123).toString()"));
    assert_eq!(
        "0.00001",
        &forward(&mut engine, "Number(0.00001).toString()")
    );
    assert_eq!(
        "0.000001",
        &forward(&mut engine, "Number(0.000001).toString()")
    );
    assert_eq!("NaN", &forward(&mut engine, "Number(NaN).toString(16)"));
    assert_eq!(
        "Infinity",
        &forward(&mut engine, "Number(1/0).toString(16)")
    );
    assert_eq!(
        "-Infinity",
        &forward(&mut engine, "Number(-1/0).toString(16)")
    );
    assert_eq!("0", &forward(&mut engine, "Number(0).toString(16)"));
    assert_eq!("9", &forward(&mut engine, "Number(9).toString(16)"));
    assert_eq!("5a", &forward(&mut engine, "Number(90).toString(16)"));
    assert_eq!(
        "5a.1eb851eb852",
        &forward(&mut engine, "Number(90.12).toString(16)")
    );
    assert_eq!(
        "0.1999999999999a",
        &forward(&mut engine, "Number(0.1).toString(16)")
    );
    assert_eq!(
        "0.028f5c28f5c28f6",
        &forward(&mut engine, "Number(0.01).toString(16)")
    );
    assert_eq!(
        "0.032617c1bda511a",
        &forward(&mut engine, "Number(0.0123).toString(16)")
    );
    assert_eq!(
        "605f9f6dd18bc8000",
        &forward(&mut engine, "Number(111111111111111111111).toString(16)")
    );
    assert_eq!(
        "3c3bc3a4a2f75c0000",
        &forward(&mut engine, "Number(1111111111111111111111).toString(16)")
    );
    assert_eq!(
        "25a55a46e5da9a00000",
        &forward(&mut engine, "Number(11111111111111111111111).toString(16)")
    );
    assert_eq!(
        "0.0000a7c5ac471b4788",
        &forward(&mut engine, "Number(0.00001).toString(16)")
    );
    assert_eq!(
        "0.000010c6f7a0b5ed8d",
        &forward(&mut engine, "Number(0.000001).toString(16)")
    );
    assert_eq!(
        "0.000001ad7f29abcaf48",
        &forward(&mut engine, "Number(0.0000001).toString(16)")
    );
    assert_eq!(
        "0.000002036565348d256",
        &forward(&mut engine, "Number(0.00000012).toString(16)")
    );
    assert_eq!(
        "0.0000021047ee22aa466",
        &forward(&mut engine, "Number(0.000000123).toString(16)")
    );
    assert_eq!(
        "0.0000002af31dc4611874",
        &forward(&mut engine, "Number(0.00000001).toString(16)")
    );
    assert_eq!(
        "0.000000338a23b87483be",
        &forward(&mut engine, "Number(0.000000012).toString(16)")
    );
    assert_eq!(
        "0.00000034d3fe36aaa0a2",
        &forward(&mut engine, "Number(0.0000000123).toString(16)")
    );

    assert_eq!("0", &forward(&mut engine, "Number(-0).toString(16)"));
    assert_eq!("-9", &forward(&mut engine, "Number(-9).toString(16)"));
    assert_eq!("-5a", &forward(&mut engine, "Number(-90).toString(16)"));
    assert_eq!(
        "-5a.1eb851eb852",
        &forward(&mut engine, "Number(-90.12).toString(16)")
    );
    assert_eq!(
        "-0.1999999999999a",
        &forward(&mut engine, "Number(-0.1).toString(16)")
    );
    assert_eq!(
        "-0.028f5c28f5c28f6",
        &forward(&mut engine, "Number(-0.01).toString(16)")
    );
    assert_eq!(
        "-0.032617c1bda511a",
        &forward(&mut engine, "Number(-0.0123).toString(16)")
    );
    assert_eq!(
        "-605f9f6dd18bc8000",
        &forward(&mut engine, "Number(-111111111111111111111).toString(16)")
    );
    assert_eq!(
        "-3c3bc3a4a2f75c0000",
        &forward(&mut engine, "Number(-1111111111111111111111).toString(16)")
    );
    assert_eq!(
        "-25a55a46e5da9a00000",
        &forward(&mut engine, "Number(-11111111111111111111111).toString(16)")
    );
    assert_eq!(
        "-0.0000a7c5ac471b4788",
        &forward(&mut engine, "Number(-0.00001).toString(16)")
    );
    assert_eq!(
        "-0.000010c6f7a0b5ed8d",
        &forward(&mut engine, "Number(-0.000001).toString(16)")
    );
    assert_eq!(
        "-0.000001ad7f29abcaf48",
        &forward(&mut engine, "Number(-0.0000001).toString(16)")
    );
    assert_eq!(
        "-0.000002036565348d256",
        &forward(&mut engine, "Number(-0.00000012).toString(16)")
    );
    assert_eq!(
        "-0.0000021047ee22aa466",
        &forward(&mut engine, "Number(-0.000000123).toString(16)")
    );
    assert_eq!(
        "-0.0000002af31dc4611874",
        &forward(&mut engine, "Number(-0.00000001).toString(16)")
    );
    assert_eq!(
        "-0.000000338a23b87483be",
        &forward(&mut engine, "Number(-0.000000012).toString(16)")
    );
    assert_eq!(
        "-0.00000034d3fe36aaa0a2",
        &forward(&mut engine, "Number(-0.0000000123).toString(16)")
    );
}

#[test]
#[ignore]
// This tests fail for now since the Rust's default formatting for exponential format does not match the js spec.
// https://github.com/jasonwilliams/boa/pull/381#discussion_r422458544
fn num_to_string_exponential() {
    let realm = Realm::create();
    let mut engine = Interpreter::new(realm);

    assert_eq!(
        String::from("111111111111111110000"),
        forward(&mut engine, "Number(111111111111111111111).toString()")
    );
    assert_eq!(
        String::from("1.1111111111111111e+21"),
        forward(&mut engine, "Number(1111111111111111111111).toString()")
    );
    assert_eq!(
        String::from("1.1111111111111111e+22"),
        forward(&mut engine, "Number(11111111111111111111111).toString()")
    );
    assert_eq!(
        String::from("1e-7"),
        forward(&mut engine, "Number(0.0000001).toString()")
    );
    assert_eq!(
        String::from("1.2e-7"),
        forward(&mut engine, "Number(0.00000012).toString()")
    );
    assert_eq!(
        String::from("1.23e-7"),
        forward(&mut engine, "Number(0.000000123).toString()")
    );
    assert_eq!(
        String::from("1e-8"),
        forward(&mut engine, "Number(0.00000001).toString()")
    );
    assert_eq!(
        String::from("1.2e-8"),
        forward(&mut engine, "Number(0.000000012).toString()")
    );
    assert_eq!(
        String::from("1.23e-8"),
        forward(&mut engine, "Number(0.0000000123).toString()")
    );
}

#[test]
fn value_of() {
    let realm = Realm::create();
    let mut engine = Interpreter::new(realm);
    // TODO: In addition to parsing numbers from strings, parse them bare As of October 2019
    // the parser does not understand scientific e.g., Xe+Y or -Xe-Y notation.
    let init = r#"
        var default_val = Number().valueOf();
        var int_val = Number("123").valueOf();
        var float_val = Number(1.234).valueOf();
        var exp_val = Number("1.2e+4").valueOf()
        var neg_val = Number("-1.2e+4").valueOf()
        "#;

    eprintln!("{}", forward(&mut engine, init));
    let default_val = forward_val(&mut engine, "default_val").unwrap();
    let int_val = forward_val(&mut engine, "int_val").unwrap();
    let float_val = forward_val(&mut engine, "float_val").unwrap();
    let exp_val = forward_val(&mut engine, "exp_val").unwrap();
    let neg_val = forward_val(&mut engine, "neg_val").unwrap();

    assert_eq!(default_val.to_number(), 0_f64);
    assert_eq!(int_val.to_number(), 123_f64);
    assert_eq!(float_val.to_number(), 1.234);
    assert_eq!(exp_val.to_number(), 12_000_f64);
    assert_eq!(neg_val.to_number(), -12_000_f64);
}

#[test]
fn equal() {
    assert_eq!(Number::equal(0.0, 0.0), true);
    assert_eq!(Number::equal(-0.0, 0.0), true);
    assert_eq!(Number::equal(0.0, -0.0), true);
    assert_eq!(Number::equal(f64::NAN, -0.0), false);
    assert_eq!(Number::equal(0.0, f64::NAN), false);

    assert_eq!(Number::equal(1.0, 1.0), true);
}

#[test]
fn same_value() {
    assert_eq!(Number::same_value(0.0, 0.0), true);
    assert_eq!(Number::same_value(-0.0, 0.0), false);
    assert_eq!(Number::same_value(0.0, -0.0), false);
    assert_eq!(Number::same_value(f64::NAN, -0.0), false);
    assert_eq!(Number::same_value(0.0, f64::NAN), false);
    assert_eq!(Number::equal(1.0, 1.0), true);
}

#[test]
fn same_value_zero() {
    assert_eq!(Number::same_value_zero(0.0, 0.0), true);
    assert_eq!(Number::same_value_zero(-0.0, 0.0), true);
    assert_eq!(Number::same_value_zero(0.0, -0.0), true);
    assert_eq!(Number::same_value_zero(f64::NAN, -0.0), false);
    assert_eq!(Number::same_value_zero(0.0, f64::NAN), false);
    assert_eq!(Number::equal(1.0, 1.0), true);
}

#[test]
fn from_bigint() {
    let realm = Realm::create();
    let mut engine = Interpreter::new(realm);

    assert_eq!(&forward(&mut engine, "Number(0n)"), "0",);
    assert_eq!(&forward(&mut engine, "Number(100000n)"), "100000",);
    assert_eq!(&forward(&mut engine, "Number(100000n)"), "100000",);
    assert_eq!(&forward(&mut engine, "Number(1n << 1240n)"), "Infinity",);
}

#[test]
fn number_constants() {
    let realm = Realm::create();
    let mut engine = Interpreter::new(realm);

    assert!(!forward_val(&mut engine, "Number.EPSILON")
        .unwrap()
        .is_null_or_undefined());
    assert!(!forward_val(&mut engine, "Number.MAX_SAFE_INTEGER")
        .unwrap()
        .is_null_or_undefined());
    assert!(!forward_val(&mut engine, "Number.MIN_SAFE_INTEGER")
        .unwrap()
        .is_null_or_undefined());
    assert!(!forward_val(&mut engine, "Number.MAX_VALUE")
        .unwrap()
        .is_null_or_undefined());
    assert!(!forward_val(&mut engine, "Number.MIN_VALUE")
        .unwrap()
        .is_null_or_undefined());
    assert!(!forward_val(&mut engine, "Number.NEGATIVE_INFINITY")
        .unwrap()
        .is_null_or_undefined());
    assert!(!forward_val(&mut engine, "Number.POSITIVE_INFINITY")
        .unwrap()
        .is_null_or_undefined());
}

#[test]
fn parse_int_simple() {
    let realm = Realm::create();
    let mut engine = Interpreter::new(realm);

    assert_eq!(&forward(&mut engine, "parseInt(\"6\")"), "6");
}

#[test]
fn parse_int_negative() {
    let realm = Realm::create();
    let mut engine = Interpreter::new(realm);

    assert_eq!(&forward(&mut engine, "parseInt(\"-9\")"), "-9");
}

#[test]
fn parse_int_already_int() {
    let realm = Realm::create();
    let mut engine = Interpreter::new(realm);

    assert_eq!(&forward(&mut engine, "parseInt(100)"), "100");
}

#[test]
fn parse_int_float() {
    let realm = Realm::create();
    let mut engine = Interpreter::new(realm);

    assert_eq!(&forward(&mut engine, "parseInt(100.5)"), "100");
}

#[test]
fn parse_int_float_str() {
    let realm = Realm::create();
    let mut engine = Interpreter::new(realm);

    assert_eq!(&forward(&mut engine, "parseInt(\"100.5\")"), "NaN");
}

#[test]
fn parse_int_inferred_hex() {
    let realm = Realm::create();
    let mut engine = Interpreter::new(realm);

    assert_eq!(&forward(&mut engine, "parseInt(\"0xA\")"), "10");
}

/// This test demonstrates that this version of parseInt treats strings starting with 0 to be parsed with
/// a radix 10 if no radix is specified. Some alternative implementations default to a radix of 8.
#[test]
fn parse_int_zero_start() {
    let realm = Realm::create();
    let mut engine = Interpreter::new(realm);

    assert_eq!(&forward(&mut engine, "parseInt(\"018\")"), "18");
}

#[test]
fn parse_int_varying_radix() {
    let realm = Realm::create();
    let mut engine = Interpreter::new(realm);

    let base_str = "1000";

    for radix in 2..36 {
        let expected = i32::from_str_radix(base_str, radix).unwrap();

        assert_eq!(
            forward(
                &mut engine,
                &format!("parseInt(\"{}\", {} )", base_str, radix)
            ),
            expected.to_string()
        );
    }
}

#[test]
fn parse_int_negative_varying_radix() {
    let realm = Realm::create();
    let mut engine = Interpreter::new(realm);

    let base_str = "-1000";

    for radix in 2..36 {
        let expected = i32::from_str_radix(base_str, radix).unwrap();

        assert_eq!(
            forward(
                &mut engine,
                &format!("parseInt(\"{}\", {} )", base_str, radix)
            ),
            expected.to_string()
        );
    }
}

#[test]
fn parse_int_malformed_str() {
    let realm = Realm::create();
    let mut engine = Interpreter::new(realm);

    assert_eq!(&forward(&mut engine, "parseInt(\"hello\")"), "NaN");
}

#[test]
fn parse_int_undefined() {
    let realm = Realm::create();
    let mut engine = Interpreter::new(realm);

    assert_eq!(&forward(&mut engine, "parseInt(undefined)"), "NaN");
}

/// Shows that no arguments to parseInt is treated the same as if undefined was
/// passed as the first argument.
#[test]
fn parse_int_no_args() {
    let realm = Realm::create();
    let mut engine = Interpreter::new(realm);

    assert_eq!(&forward(&mut engine, "parseInt()"), "NaN");
}

/// Shows that extra arguments to parseInt are ignored.
#[test]
fn parse_int_too_many_args() {
    let realm = Realm::create();
    let mut engine = Interpreter::new(realm);

    assert_eq!(&forward(&mut engine, "parseInt(\"100\", 10, 10)"), "100");
}

#[test]
fn parse_float_simple() {
    let realm = Realm::create();
    let mut engine = Interpreter::new(realm);

    assert_eq!(&forward(&mut engine, "parseFloat(\"6.5\")"), "6.5");
}

#[test]
fn parse_float_int() {
    let realm = Realm::create();
    let mut engine = Interpreter::new(realm);

    assert_eq!(&forward(&mut engine, "parseFloat(10)"), "10");
}

#[test]
fn parse_float_int_str() {
    let realm = Realm::create();
    let mut engine = Interpreter::new(realm);

    assert_eq!(&forward(&mut engine, "parseFloat(\"8\")"), "8");
}

#[test]
fn parse_float_already_float() {
    let realm = Realm::create();
    let mut engine = Interpreter::new(realm);

    assert_eq!(&forward(&mut engine, "parseFloat(17.5)"), "17.5");
}

#[test]
fn parse_float_negative() {
    let realm = Realm::create();
    let mut engine = Interpreter::new(realm);

    assert_eq!(&forward(&mut engine, "parseFloat(\"-99.7\")"), "-99.7");
}

#[test]
fn parse_float_malformed_str() {
    let realm = Realm::create();
    let mut engine = Interpreter::new(realm);

    assert_eq!(&forward(&mut engine, "parseFloat(\"hello\")"), "NaN");
}

#[test]
fn parse_float_undefined() {
    let realm = Realm::create();
    let mut engine = Interpreter::new(realm);

    assert_eq!(&forward(&mut engine, "parseFloat(undefined)"), "NaN");
}

/// No arguments to parseFloat is treated the same as passing undefined as the first argument.
#[test]
fn parse_float_no_args() {
    let realm = Realm::create();
    let mut engine = Interpreter::new(realm);

    assert_eq!(&forward(&mut engine, "parseFloat()"), "NaN");
}

/// Shows that the parseFloat function ignores extra arguments.
#[test]
fn parse_float_too_many_args() {
    let realm = Realm::create();
    let mut engine = Interpreter::new(realm);

    assert_eq!(&forward(&mut engine, "parseFloat(\"100.5\", 10)"), "100.5");
}
=======
#![allow(clippy::float_cmp)]

use crate::{builtins::Number, exec::Interpreter, forward, forward_val, realm::Realm};

#[test]
fn integer_number_primitive_to_number_object() {
    let realm = Realm::create();
    let mut engine = Interpreter::new(realm);

    let scenario = r#"
        (100).toString() === "100"
    "#;

    assert_eq!(forward(&mut engine, scenario), "true");
}

#[test]
fn call_number() {
    let realm = Realm::create();
    let mut engine = Interpreter::new(realm);
    let init = r#"
        var default_zero = Number();
        var int_one = Number(1);
        var float_two = Number(2.1);
        var str_three = Number('3.2');
        var bool_one = Number(true);
        var bool_zero = Number(false);
        var invalid_nan = Number("I am not a number");
        var from_exp = Number("2.34e+2");
        "#;

    eprintln!("{}", forward(&mut engine, init));
    let default_zero = forward_val(&mut engine, "default_zero").unwrap();
    let int_one = forward_val(&mut engine, "int_one").unwrap();
    let float_two = forward_val(&mut engine, "float_two").unwrap();
    let str_three = forward_val(&mut engine, "str_three").unwrap();
    let bool_one = forward_val(&mut engine, "bool_one").unwrap();
    let bool_zero = forward_val(&mut engine, "bool_zero").unwrap();
    let invalid_nan = forward_val(&mut engine, "invalid_nan").unwrap();
    let from_exp = forward_val(&mut engine, "from_exp").unwrap();

    assert_eq!(default_zero.to_number(), 0_f64);
    assert_eq!(int_one.to_number(), 1_f64);
    assert_eq!(float_two.to_number(), 2.1);
    assert_eq!(str_three.to_number(), 3.2);
    assert_eq!(bool_one.to_number(), 1_f64);
    assert!(invalid_nan.to_number().is_nan());
    assert_eq!(bool_zero.to_number(), 0_f64);
    assert_eq!(from_exp.to_number(), 234_f64);
}

#[test]
fn to_exponential() {
    let realm = Realm::create();
    let mut engine = Interpreter::new(realm);
    let init = r#"
        var default_exp = Number().toExponential();
        var int_exp = Number(5).toExponential();
        var float_exp = Number(1.234).toExponential();
        var big_exp = Number(1234).toExponential();
        var nan_exp = Number("I am also not a number").toExponential();
        var noop_exp = Number("1.23e+2").toExponential();
        "#;

    eprintln!("{}", forward(&mut engine, init));
    let default_exp = forward(&mut engine, "default_exp");
    let int_exp = forward(&mut engine, "int_exp");
    let float_exp = forward(&mut engine, "float_exp");
    let big_exp = forward(&mut engine, "big_exp");
    let nan_exp = forward(&mut engine, "nan_exp");
    let noop_exp = forward(&mut engine, "noop_exp");

    assert_eq!(default_exp, "0e+0");
    assert_eq!(int_exp, "5e+0");
    assert_eq!(float_exp, "1.234e+0");
    assert_eq!(big_exp, "1.234e+3");
    assert_eq!(nan_exp, "NaN");
    assert_eq!(noop_exp, "1.23e+2");
}

#[test]
fn to_fixed() {
    let realm = Realm::create();
    let mut engine = Interpreter::new(realm);
    let init = r#"
        var default_fixed = Number().toFixed();
        var pos_fixed = Number("3.456e+4").toFixed();
        var neg_fixed = Number("3.456e-4").toFixed();
        var noop_fixed = Number(5).toFixed();
        var nan_fixed = Number("I am not a number").toFixed();
        "#;

    eprintln!("{}", forward(&mut engine, init));
    let default_fixed = forward(&mut engine, "default_fixed");
    let pos_fixed = forward(&mut engine, "pos_fixed");
    let neg_fixed = forward(&mut engine, "neg_fixed");
    let noop_fixed = forward(&mut engine, "noop_fixed");
    let nan_fixed = forward(&mut engine, "nan_fixed");

    assert_eq!(default_fixed, String::from("0"));
    assert_eq!(pos_fixed, String::from("34560"));
    assert_eq!(neg_fixed, String::from("0"));
    assert_eq!(noop_fixed, String::from("5"));
    assert_eq!(nan_fixed, String::from("NaN"));
}

#[test]
fn to_locale_string() {
    let realm = Realm::create();
    let mut engine = Interpreter::new(realm);
    let init = r#"
        var default_locale = Number().toLocaleString();
        var small_locale = Number(5).toLocaleString();
        var big_locale = Number("345600").toLocaleString();
        var neg_locale = Number(-25).toLocaleString();
        "#;

    // TODO: We don't actually do any locale checking here
    // To honor the spec we should print numbers according to user locale.

    eprintln!("{}", forward(&mut engine, init));
    let default_locale = forward(&mut engine, "default_locale");
    let small_locale = forward(&mut engine, "small_locale");
    let big_locale = forward(&mut engine, "big_locale");
    let neg_locale = forward(&mut engine, "neg_locale");

    assert_eq!(default_locale, String::from("0"));
    assert_eq!(small_locale, String::from("5"));
    assert_eq!(big_locale, String::from("345600"));
    assert_eq!(neg_locale, String::from("-25"));
}

#[test]
#[ignore]
fn to_precision() {
    let realm = Realm::create();
    let mut engine = Interpreter::new(realm);
    let init = r#"
        var default_precision = Number().toPrecision();
        var low_precision = Number(123456789).toPrecision(1);
        var more_precision = Number(123456789).toPrecision(4);
        var exact_precision = Number(123456789).toPrecision(9);
        var over_precision = Number(123456789).toPrecision(50);
        var neg_precision = Number(-123456789).toPrecision(4);
        "#;

    eprintln!("{}", forward(&mut engine, init));
    let default_precision = forward(&mut engine, "default_precision");
    let low_precision = forward(&mut engine, "low_precision");
    let more_precision = forward(&mut engine, "more_precision");
    let exact_precision = forward(&mut engine, "exact_precision");
    let over_precision = forward(&mut engine, "over_precision");
    let neg_precision = forward(&mut engine, "neg_precision");

    assert_eq!(default_precision, String::from("0"));
    assert_eq!(low_precision, String::from("1e+8"));
    assert_eq!(more_precision, String::from("1.235e+8"));
    assert_eq!(exact_precision, String::from("123456789"));
    assert_eq!(
        over_precision,
        String::from("123456789.00000000000000000000000000000000000000000")
    );
    assert_eq!(neg_precision, String::from("-1.235e+8"));
}

#[test]
fn to_string() {
    let realm = Realm::create();
    let mut engine = Interpreter::new(realm);

    assert_eq!("NaN", &forward(&mut engine, "Number(NaN).toString()"));
    assert_eq!("Infinity", &forward(&mut engine, "Number(1/0).toString()"));
    assert_eq!(
        "-Infinity",
        &forward(&mut engine, "Number(-1/0).toString()")
    );
    assert_eq!("0", &forward(&mut engine, "Number(0).toString()"));
    assert_eq!("9", &forward(&mut engine, "Number(9).toString()"));
    assert_eq!("90", &forward(&mut engine, "Number(90).toString()"));
    assert_eq!("90.12", &forward(&mut engine, "Number(90.12).toString()"));
    assert_eq!("0.1", &forward(&mut engine, "Number(0.1).toString()"));
    assert_eq!("0.01", &forward(&mut engine, "Number(0.01).toString()"));
    assert_eq!("0.0123", &forward(&mut engine, "Number(0.0123).toString()"));
    assert_eq!(
        "0.00001",
        &forward(&mut engine, "Number(0.00001).toString()")
    );
    assert_eq!(
        "0.000001",
        &forward(&mut engine, "Number(0.000001).toString()")
    );
    assert_eq!("NaN", &forward(&mut engine, "Number(NaN).toString(16)"));
    assert_eq!(
        "Infinity",
        &forward(&mut engine, "Number(1/0).toString(16)")
    );
    assert_eq!(
        "-Infinity",
        &forward(&mut engine, "Number(-1/0).toString(16)")
    );
    assert_eq!("0", &forward(&mut engine, "Number(0).toString(16)"));
    assert_eq!("9", &forward(&mut engine, "Number(9).toString(16)"));
    assert_eq!("5a", &forward(&mut engine, "Number(90).toString(16)"));
    assert_eq!(
        "5a.1eb851eb852",
        &forward(&mut engine, "Number(90.12).toString(16)")
    );
    assert_eq!(
        "0.1999999999999a",
        &forward(&mut engine, "Number(0.1).toString(16)")
    );
    assert_eq!(
        "0.028f5c28f5c28f6",
        &forward(&mut engine, "Number(0.01).toString(16)")
    );
    assert_eq!(
        "0.032617c1bda511a",
        &forward(&mut engine, "Number(0.0123).toString(16)")
    );
    assert_eq!(
        "605f9f6dd18bc8000",
        &forward(&mut engine, "Number(111111111111111111111).toString(16)")
    );
    assert_eq!(
        "3c3bc3a4a2f75c0000",
        &forward(&mut engine, "Number(1111111111111111111111).toString(16)")
    );
    assert_eq!(
        "25a55a46e5da9a00000",
        &forward(&mut engine, "Number(11111111111111111111111).toString(16)")
    );
    assert_eq!(
        "0.0000a7c5ac471b4788",
        &forward(&mut engine, "Number(0.00001).toString(16)")
    );
    assert_eq!(
        "0.000010c6f7a0b5ed8d",
        &forward(&mut engine, "Number(0.000001).toString(16)")
    );
    assert_eq!(
        "0.000001ad7f29abcaf48",
        &forward(&mut engine, "Number(0.0000001).toString(16)")
    );
    assert_eq!(
        "0.000002036565348d256",
        &forward(&mut engine, "Number(0.00000012).toString(16)")
    );
    assert_eq!(
        "0.0000021047ee22aa466",
        &forward(&mut engine, "Number(0.000000123).toString(16)")
    );
    assert_eq!(
        "0.0000002af31dc4611874",
        &forward(&mut engine, "Number(0.00000001).toString(16)")
    );
    assert_eq!(
        "0.000000338a23b87483be",
        &forward(&mut engine, "Number(0.000000012).toString(16)")
    );
    assert_eq!(
        "0.00000034d3fe36aaa0a2",
        &forward(&mut engine, "Number(0.0000000123).toString(16)")
    );

    assert_eq!("0", &forward(&mut engine, "Number(-0).toString(16)"));
    assert_eq!("-9", &forward(&mut engine, "Number(-9).toString(16)"));
    assert_eq!("-5a", &forward(&mut engine, "Number(-90).toString(16)"));
    assert_eq!(
        "-5a.1eb851eb852",
        &forward(&mut engine, "Number(-90.12).toString(16)")
    );
    assert_eq!(
        "-0.1999999999999a",
        &forward(&mut engine, "Number(-0.1).toString(16)")
    );
    assert_eq!(
        "-0.028f5c28f5c28f6",
        &forward(&mut engine, "Number(-0.01).toString(16)")
    );
    assert_eq!(
        "-0.032617c1bda511a",
        &forward(&mut engine, "Number(-0.0123).toString(16)")
    );
    assert_eq!(
        "-605f9f6dd18bc8000",
        &forward(&mut engine, "Number(-111111111111111111111).toString(16)")
    );
    assert_eq!(
        "-3c3bc3a4a2f75c0000",
        &forward(&mut engine, "Number(-1111111111111111111111).toString(16)")
    );
    assert_eq!(
        "-25a55a46e5da9a00000",
        &forward(&mut engine, "Number(-11111111111111111111111).toString(16)")
    );
    assert_eq!(
        "-0.0000a7c5ac471b4788",
        &forward(&mut engine, "Number(-0.00001).toString(16)")
    );
    assert_eq!(
        "-0.000010c6f7a0b5ed8d",
        &forward(&mut engine, "Number(-0.000001).toString(16)")
    );
    assert_eq!(
        "-0.000001ad7f29abcaf48",
        &forward(&mut engine, "Number(-0.0000001).toString(16)")
    );
    assert_eq!(
        "-0.000002036565348d256",
        &forward(&mut engine, "Number(-0.00000012).toString(16)")
    );
    assert_eq!(
        "-0.0000021047ee22aa466",
        &forward(&mut engine, "Number(-0.000000123).toString(16)")
    );
    assert_eq!(
        "-0.0000002af31dc4611874",
        &forward(&mut engine, "Number(-0.00000001).toString(16)")
    );
    assert_eq!(
        "-0.000000338a23b87483be",
        &forward(&mut engine, "Number(-0.000000012).toString(16)")
    );
    assert_eq!(
        "-0.00000034d3fe36aaa0a2",
        &forward(&mut engine, "Number(-0.0000000123).toString(16)")
    );
}

#[test]
fn num_to_string_exponential() {
    let realm = Realm::create();
    let mut engine = Interpreter::new(realm);

    assert_eq!("0", forward(&mut engine, "(0).toString()"));
    assert_eq!("0", forward(&mut engine, "(-0).toString()"));
    assert_eq!(
        "111111111111111110000",
        forward(&mut engine, "(111111111111111111111).toString()")
    );
    assert_eq!(
        "1.1111111111111111e+21",
        forward(&mut engine, "(1111111111111111111111).toString()")
    );
    assert_eq!(
        "1.1111111111111111e+22",
        forward(&mut engine, "(11111111111111111111111).toString()")
    );
    assert_eq!("1e-7", forward(&mut engine, "(0.0000001).toString()"));
    assert_eq!("1.2e-7", forward(&mut engine, "(0.00000012).toString()"));
    assert_eq!("1.23e-7", forward(&mut engine, "(0.000000123).toString()"));
    assert_eq!("1e-8", forward(&mut engine, "(0.00000001).toString()"));
    assert_eq!("1.2e-8", forward(&mut engine, "(0.000000012).toString()"));
    assert_eq!("1.23e-8", forward(&mut engine, "(0.0000000123).toString()"));
}

#[test]
fn value_of() {
    let realm = Realm::create();
    let mut engine = Interpreter::new(realm);
    // TODO: In addition to parsing numbers from strings, parse them bare As of October 2019
    // the parser does not understand scientific e.g., Xe+Y or -Xe-Y notation.
    let init = r#"
        var default_val = Number().valueOf();
        var int_val = Number("123").valueOf();
        var float_val = Number(1.234).valueOf();
        var exp_val = Number("1.2e+4").valueOf()
        var neg_val = Number("-1.2e+4").valueOf()
        "#;

    eprintln!("{}", forward(&mut engine, init));
    let default_val = forward_val(&mut engine, "default_val").unwrap();
    let int_val = forward_val(&mut engine, "int_val").unwrap();
    let float_val = forward_val(&mut engine, "float_val").unwrap();
    let exp_val = forward_val(&mut engine, "exp_val").unwrap();
    let neg_val = forward_val(&mut engine, "neg_val").unwrap();

    assert_eq!(default_val.to_number(), 0_f64);
    assert_eq!(int_val.to_number(), 123_f64);
    assert_eq!(float_val.to_number(), 1.234);
    assert_eq!(exp_val.to_number(), 12_000_f64);
    assert_eq!(neg_val.to_number(), -12_000_f64);
}

#[test]
fn equal() {
    assert_eq!(Number::equal(0.0, 0.0), true);
    assert_eq!(Number::equal(-0.0, 0.0), true);
    assert_eq!(Number::equal(0.0, -0.0), true);
    assert_eq!(Number::equal(f64::NAN, -0.0), false);
    assert_eq!(Number::equal(0.0, f64::NAN), false);

    assert_eq!(Number::equal(1.0, 1.0), true);
}

#[test]
fn same_value() {
    assert_eq!(Number::same_value(0.0, 0.0), true);
    assert_eq!(Number::same_value(-0.0, 0.0), false);
    assert_eq!(Number::same_value(0.0, -0.0), false);
    assert_eq!(Number::same_value(f64::NAN, -0.0), false);
    assert_eq!(Number::same_value(0.0, f64::NAN), false);
    assert_eq!(Number::equal(1.0, 1.0), true);
}

#[test]
fn same_value_zero() {
    assert_eq!(Number::same_value_zero(0.0, 0.0), true);
    assert_eq!(Number::same_value_zero(-0.0, 0.0), true);
    assert_eq!(Number::same_value_zero(0.0, -0.0), true);
    assert_eq!(Number::same_value_zero(f64::NAN, -0.0), false);
    assert_eq!(Number::same_value_zero(0.0, f64::NAN), false);
    assert_eq!(Number::equal(1.0, 1.0), true);
}

#[test]
fn from_bigint() {
    let realm = Realm::create();
    let mut engine = Interpreter::new(realm);

    assert_eq!(&forward(&mut engine, "Number(0n)"), "0",);
    assert_eq!(&forward(&mut engine, "Number(100000n)"), "100000",);
    assert_eq!(&forward(&mut engine, "Number(100000n)"), "100000",);
    assert_eq!(&forward(&mut engine, "Number(1n << 1240n)"), "Infinity",);
}

#[test]
fn number_constants() {
    let realm = Realm::create();
    let mut engine = Interpreter::new(realm);

    assert!(!forward_val(&mut engine, "Number.EPSILON")
        .unwrap()
        .is_null_or_undefined());
    assert!(!forward_val(&mut engine, "Number.MAX_SAFE_INTEGER")
        .unwrap()
        .is_null_or_undefined());
    assert!(!forward_val(&mut engine, "Number.MIN_SAFE_INTEGER")
        .unwrap()
        .is_null_or_undefined());
    assert!(!forward_val(&mut engine, "Number.MAX_VALUE")
        .unwrap()
        .is_null_or_undefined());
    assert!(!forward_val(&mut engine, "Number.MIN_VALUE")
        .unwrap()
        .is_null_or_undefined());
    assert!(!forward_val(&mut engine, "Number.NEGATIVE_INFINITY")
        .unwrap()
        .is_null_or_undefined());
    assert!(!forward_val(&mut engine, "Number.POSITIVE_INFINITY")
        .unwrap()
        .is_null_or_undefined());
}

#[test]
fn parse_int_simple() {
    let realm = Realm::create();
    let mut engine = Interpreter::new(realm);

    assert_eq!(&forward(&mut engine, "parseInt(\"6\")"), "6");
}

#[test]
fn parse_int_negative() {
    let realm = Realm::create();
    let mut engine = Interpreter::new(realm);

    assert_eq!(&forward(&mut engine, "parseInt(\"-9\")"), "-9");
}

#[test]
fn parse_int_already_int() {
    let realm = Realm::create();
    let mut engine = Interpreter::new(realm);

    assert_eq!(&forward(&mut engine, "parseInt(100)"), "100");
}

#[test]
fn parse_int_float() {
    let realm = Realm::create();
    let mut engine = Interpreter::new(realm);

    assert_eq!(&forward(&mut engine, "parseInt(100.5)"), "100");
}

#[test]
fn parse_int_float_str() {
    let realm = Realm::create();
    let mut engine = Interpreter::new(realm);

    assert_eq!(&forward(&mut engine, "parseInt(\"100.5\")"), "NaN");
}

#[test]
fn parse_int_inferred_hex() {
    let realm = Realm::create();
    let mut engine = Interpreter::new(realm);

    assert_eq!(&forward(&mut engine, "parseInt(\"0xA\")"), "10");
}

/// This test demonstrates that this version of parseInt treats strings starting with 0 to be parsed with
/// a radix 10 if no radix is specified. Some alternative implementations default to a radix of 8.
#[test]
fn parse_int_zero_start() {
    let realm = Realm::create();
    let mut engine = Interpreter::new(realm);

    assert_eq!(&forward(&mut engine, "parseInt(\"018\")"), "18");
}

#[test]
fn parse_int_varying_radix() {
    let realm = Realm::create();
    let mut engine = Interpreter::new(realm);

    let base_str = "1000";

    for radix in 2..36 {
        let expected = i32::from_str_radix(base_str, radix).unwrap();

        assert_eq!(
            forward(
                &mut engine,
                &format!("parseInt(\"{}\", {} )", base_str, radix)
            ),
            expected.to_string()
        );
    }
}

#[test]
fn parse_int_negative_varying_radix() {
    let realm = Realm::create();
    let mut engine = Interpreter::new(realm);

    let base_str = "-1000";

    for radix in 2..36 {
        let expected = i32::from_str_radix(base_str, radix).unwrap();

        assert_eq!(
            forward(
                &mut engine,
                &format!("parseInt(\"{}\", {} )", base_str, radix)
            ),
            expected.to_string()
        );
    }
}

#[test]
fn parse_int_malformed_str() {
    let realm = Realm::create();
    let mut engine = Interpreter::new(realm);

    assert_eq!(&forward(&mut engine, "parseInt(\"hello\")"), "NaN");
}

#[test]
fn parse_int_undefined() {
    let realm = Realm::create();
    let mut engine = Interpreter::new(realm);

    assert_eq!(&forward(&mut engine, "parseInt(undefined)"), "NaN");
}

/// Shows that no arguments to parseInt is treated the same as if undefined was
/// passed as the first argument.
#[test]
fn parse_int_no_args() {
    let realm = Realm::create();
    let mut engine = Interpreter::new(realm);

    assert_eq!(&forward(&mut engine, "parseInt()"), "NaN");
}

/// Shows that extra arguments to parseInt are ignored.
#[test]
fn parse_int_too_many_args() {
    let realm = Realm::create();
    let mut engine = Interpreter::new(realm);

    assert_eq!(&forward(&mut engine, "parseInt(\"100\", 10, 10)"), "100");
}

#[test]
fn parse_float_simple() {
    let realm = Realm::create();
    let mut engine = Interpreter::new(realm);

    assert_eq!(&forward(&mut engine, "parseFloat(\"6.5\")"), "6.5");
}

#[test]
fn parse_float_int() {
    let realm = Realm::create();
    let mut engine = Interpreter::new(realm);

    assert_eq!(&forward(&mut engine, "parseFloat(10)"), "10");
}

#[test]
fn parse_float_int_str() {
    let realm = Realm::create();
    let mut engine = Interpreter::new(realm);

    assert_eq!(&forward(&mut engine, "parseFloat(\"8\")"), "8");
}

#[test]
fn parse_float_already_float() {
    let realm = Realm::create();
    let mut engine = Interpreter::new(realm);

    assert_eq!(&forward(&mut engine, "parseFloat(17.5)"), "17.5");
}

#[test]
fn parse_float_negative() {
    let realm = Realm::create();
    let mut engine = Interpreter::new(realm);

    assert_eq!(&forward(&mut engine, "parseFloat(\"-99.7\")"), "-99.7");
}

#[test]
fn parse_float_malformed_str() {
    let realm = Realm::create();
    let mut engine = Interpreter::new(realm);

    assert_eq!(&forward(&mut engine, "parseFloat(\"hello\")"), "NaN");
}

#[test]
fn parse_float_undefined() {
    let realm = Realm::create();
    let mut engine = Interpreter::new(realm);

    assert_eq!(&forward(&mut engine, "parseFloat(undefined)"), "NaN");
}

/// No arguments to parseFloat is treated the same as passing undefined as the first argument.
#[test]
fn parse_float_no_args() {
    let realm = Realm::create();
    let mut engine = Interpreter::new(realm);

    assert_eq!(&forward(&mut engine, "parseFloat()"), "NaN");
}

/// Shows that the parseFloat function ignores extra arguments.
#[test]
fn parse_float_too_many_args() {
    let realm = Realm::create();
    let mut engine = Interpreter::new(realm);

    assert_eq!(&forward(&mut engine, "parseFloat(\"100.5\", 10)"), "100.5");
}

#[test]
fn global_is_finite() {
    let realm = Realm::create();
    let mut engine = Interpreter::new(realm);

    assert_eq!("false", &forward(&mut engine, "isFinite(Infinity)"));
    assert_eq!("false", &forward(&mut engine, "isFinite(NaN)"));
    assert_eq!("false", &forward(&mut engine, "isFinite(-Infinity)"));
    assert_eq!("true", &forward(&mut engine, "isFinite(0)"));
    assert_eq!("true", &forward(&mut engine, "isFinite(2e64)"));
    assert_eq!("true", &forward(&mut engine, "isFinite(910)"));
    assert_eq!("true", &forward(&mut engine, "isFinite(null)"));
    assert_eq!("true", &forward(&mut engine, "isFinite('0')"));
    assert_eq!("false", &forward(&mut engine, "isFinite()"));
}

#[test]
fn global_is_nan() {
    let realm = Realm::create();
    let mut engine = Interpreter::new(realm);

    assert_eq!("true", &forward(&mut engine, "isNaN(NaN)"));
    assert_eq!("true", &forward(&mut engine, "isNaN('NaN')"));
    assert_eq!("true", &forward(&mut engine, "isNaN(undefined)"));
    assert_eq!("true", &forward(&mut engine, "isNaN({})"));
    assert_eq!("false", &forward(&mut engine, "isNaN(true)"));
    assert_eq!("false", &forward(&mut engine, "isNaN(null)"));
    assert_eq!("false", &forward(&mut engine, "isNaN(37)"));
    assert_eq!("false", &forward(&mut engine, "isNaN('37')"));
    assert_eq!("false", &forward(&mut engine, "isNaN('37.37')"));
    assert_eq!("true", &forward(&mut engine, "isNaN('37,5')"));
    assert_eq!("true", &forward(&mut engine, "isNaN('123ABC')"));
    // Incorrect due to ToNumber implementation inconsistencies.
    //assert_eq!("false", &forward(&mut engine, "isNaN('')"));
    //assert_eq!("false", &forward(&mut engine, "isNaN(' ')"));
    assert_eq!("true", &forward(&mut engine, "isNaN('blabla')"));
}

#[test]
fn number_is_finite() {
    let realm = Realm::create();
    let mut engine = Interpreter::new(realm);

    assert_eq!("false", &forward(&mut engine, "Number.isFinite(Infinity)"));
    assert_eq!("false", &forward(&mut engine, "Number.isFinite(NaN)"));
    assert_eq!("false", &forward(&mut engine, "Number.isFinite(-Infinity)"));
    assert_eq!("true", &forward(&mut engine, "Number.isFinite(0)"));
    assert_eq!("true", &forward(&mut engine, "Number.isFinite(2e64)"));
    assert_eq!("true", &forward(&mut engine, "Number.isFinite(910)"));
    assert_eq!("false", &forward(&mut engine, "Number.isFinite(null)"));
    assert_eq!("false", &forward(&mut engine, "Number.isFinite('0')"));
    assert_eq!("false", &forward(&mut engine, "Number.isFinite()"));
    assert_eq!("false", &forward(&mut engine, "Number.isFinite({})"));
    assert_eq!("true", &forward(&mut engine, "Number.isFinite(Number(5))"));
    assert_eq!(
        "false",
        &forward(&mut engine, "Number.isFinite(new Number(5))")
    );
    assert_eq!(
        "false",
        &forward(&mut engine, "Number.isFinite(new Number(NaN))")
    );
    assert_eq!("false", &forward(&mut engine, "Number.isFinite(BigInt(5))"));
}

#[test]
fn number_is_integer() {
    let realm = Realm::create();
    let mut engine = Interpreter::new(realm);

    assert_eq!("true", &forward(&mut engine, "Number.isInteger(0)"));
    assert_eq!("true", &forward(&mut engine, "Number.isInteger(1)"));
    assert_eq!("true", &forward(&mut engine, "Number.isInteger(-100000)"));
    assert_eq!(
        "true",
        &forward(&mut engine, "Number.isInteger(99999999999999999999999)")
    );
    assert_eq!("false", &forward(&mut engine, "Number.isInteger(0.1)"));
    assert_eq!("false", &forward(&mut engine, "Number.isInteger(Math.PI)"));
    assert_eq!("false", &forward(&mut engine, "Number.isInteger(NaN)"));
    assert_eq!("false", &forward(&mut engine, "Number.isInteger(Infinity)"));
    assert_eq!(
        "false",
        &forward(&mut engine, "Number.isInteger(-Infinity)")
    );
    assert_eq!("false", &forward(&mut engine, "Number.isInteger('10')"));
    assert_eq!("false", &forward(&mut engine, "Number.isInteger(true)"));
    assert_eq!("false", &forward(&mut engine, "Number.isInteger(false)"));
    assert_eq!("false", &forward(&mut engine, "Number.isInteger([1])"));
    assert_eq!("true", &forward(&mut engine, "Number.isInteger(5.0)"));
    assert_eq!(
        "false",
        &forward(&mut engine, "Number.isInteger(5.000000000000001)")
    );
    assert_eq!(
        "true",
        &forward(&mut engine, "Number.isInteger(5.0000000000000001)")
    );
    assert_eq!(
        "false",
        &forward(&mut engine, "Number.isInteger(Number(5.000000000000001))")
    );
    assert_eq!(
        "true",
        &forward(&mut engine, "Number.isInteger(Number(5.0000000000000001))")
    );
    assert_eq!("false", &forward(&mut engine, "Number.isInteger()"));
    assert_eq!(
        "false",
        &forward(&mut engine, "Number.isInteger(new Number(5))")
    );
}

#[test]
fn number_is_nan() {
    let realm = Realm::create();
    let mut engine = Interpreter::new(realm);

    assert_eq!("true", &forward(&mut engine, "Number.isNaN(NaN)"));
    assert_eq!("true", &forward(&mut engine, "Number.isNaN(Number.NaN)"));
    assert_eq!("true", &forward(&mut engine, "Number.isNaN(0 / 0)"));
    assert_eq!("false", &forward(&mut engine, "Number.isNaN(undefined)"));
    assert_eq!("false", &forward(&mut engine, "Number.isNaN({})"));
    assert_eq!("false", &forward(&mut engine, "Number.isNaN(true)"));
    assert_eq!("false", &forward(&mut engine, "Number.isNaN(null)"));
    assert_eq!("false", &forward(&mut engine, "Number.isNaN(37)"));
    assert_eq!("false", &forward(&mut engine, "Number.isNaN('37')"));
    assert_eq!("false", &forward(&mut engine, "Number.isNaN('37.37')"));
    assert_eq!("false", &forward(&mut engine, "Number.isNaN('37,5')"));
    assert_eq!("false", &forward(&mut engine, "Number.isNaN('123ABC')"));
    // Incorrect due to ToNumber implementation inconsistencies.
    //assert_eq!("false", &forward(&mut engine, "Number.isNaN('')"));
    //assert_eq!("false", &forward(&mut engine, "Number.isNaN(' ')"));
    assert_eq!("false", &forward(&mut engine, "Number.isNaN('blabla')"));
    assert_eq!("false", &forward(&mut engine, "Number.isNaN(Number(5))"));
    assert_eq!("true", &forward(&mut engine, "Number.isNaN(Number(NaN))"));
    assert_eq!("false", &forward(&mut engine, "Number.isNaN(BigInt(5))"));
    assert_eq!(
        "false",
        &forward(&mut engine, "Number.isNaN(new Number(5))")
    );
    assert_eq!(
        "false",
        &forward(&mut engine, "Number.isNaN(new Number(NaN))")
    );
}

#[test]
fn number_is_safe_integer() {
    let realm = Realm::create();
    let mut engine = Interpreter::new(realm);

    assert_eq!("true", &forward(&mut engine, "Number.isSafeInteger(3)"));
    assert_eq!(
        "false",
        &forward(&mut engine, "Number.isSafeInteger(Math.pow(2, 53))")
    );
    assert_eq!(
        "true",
        &forward(&mut engine, "Number.isSafeInteger(Math.pow(2, 53) - 1)")
    );
    assert_eq!("false", &forward(&mut engine, "Number.isSafeInteger(NaN)"));
    assert_eq!(
        "false",
        &forward(&mut engine, "Number.isSafeInteger(Infinity)")
    );
    assert_eq!("false", &forward(&mut engine, "Number.isSafeInteger('3')"));
    assert_eq!("false", &forward(&mut engine, "Number.isSafeInteger(3.1)"));
    assert_eq!("true", &forward(&mut engine, "Number.isSafeInteger(3.0)"));
    assert_eq!(
        "false",
        &forward(&mut engine, "Number.isSafeInteger(new Number(5))")
    );
}
>>>>>>> bbd7dd29
<|MERGE_RESOLUTION|>--- conflicted
+++ resolved
@@ -1,4 +1,3 @@
-<<<<<<< HEAD
 #![allow(clippy::float_cmp)]
 
 use crate::{builtins::Number, exec::Interpreter, forward, forward_val, realm::Realm};
@@ -329,49 +328,30 @@
 }
 
 #[test]
-#[ignore]
-// This tests fail for now since the Rust's default formatting for exponential format does not match the js spec.
-// https://github.com/jasonwilliams/boa/pull/381#discussion_r422458544
 fn num_to_string_exponential() {
     let realm = Realm::create();
     let mut engine = Interpreter::new(realm);
 
-    assert_eq!(
-        String::from("111111111111111110000"),
-        forward(&mut engine, "Number(111111111111111111111).toString()")
-    );
-    assert_eq!(
-        String::from("1.1111111111111111e+21"),
-        forward(&mut engine, "Number(1111111111111111111111).toString()")
-    );
-    assert_eq!(
-        String::from("1.1111111111111111e+22"),
-        forward(&mut engine, "Number(11111111111111111111111).toString()")
-    );
-    assert_eq!(
-        String::from("1e-7"),
-        forward(&mut engine, "Number(0.0000001).toString()")
-    );
-    assert_eq!(
-        String::from("1.2e-7"),
-        forward(&mut engine, "Number(0.00000012).toString()")
-    );
-    assert_eq!(
-        String::from("1.23e-7"),
-        forward(&mut engine, "Number(0.000000123).toString()")
-    );
-    assert_eq!(
-        String::from("1e-8"),
-        forward(&mut engine, "Number(0.00000001).toString()")
-    );
-    assert_eq!(
-        String::from("1.2e-8"),
-        forward(&mut engine, "Number(0.000000012).toString()")
-    );
-    assert_eq!(
-        String::from("1.23e-8"),
-        forward(&mut engine, "Number(0.0000000123).toString()")
-    );
+    assert_eq!("0", forward(&mut engine, "(0).toString()"));
+    assert_eq!("0", forward(&mut engine, "(-0).toString()"));
+    assert_eq!(
+        "111111111111111110000",
+        forward(&mut engine, "(111111111111111111111).toString()")
+    );
+    assert_eq!(
+        "1.1111111111111111e+21",
+        forward(&mut engine, "(1111111111111111111111).toString()")
+    );
+    assert_eq!(
+        "1.1111111111111111e+22",
+        forward(&mut engine, "(11111111111111111111111).toString()")
+    );
+    assert_eq!("1e-7", forward(&mut engine, "(0.0000001).toString()"));
+    assert_eq!("1.2e-7", forward(&mut engine, "(0.00000012).toString()"));
+    assert_eq!("1.23e-7", forward(&mut engine, "(0.000000123).toString()"));
+    assert_eq!("1e-8", forward(&mut engine, "(0.00000001).toString()"));
+    assert_eq!("1.2e-8", forward(&mut engine, "(0.000000012).toString()"));
+    assert_eq!("1.23e-8", forward(&mut engine, "(0.0000000123).toString()"));
 }
 
 #[test]
@@ -678,667 +658,6 @@
 
     assert_eq!(&forward(&mut engine, "parseFloat(\"100.5\", 10)"), "100.5");
 }
-=======
-#![allow(clippy::float_cmp)]
-
-use crate::{builtins::Number, exec::Interpreter, forward, forward_val, realm::Realm};
-
-#[test]
-fn integer_number_primitive_to_number_object() {
-    let realm = Realm::create();
-    let mut engine = Interpreter::new(realm);
-
-    let scenario = r#"
-        (100).toString() === "100"
-    "#;
-
-    assert_eq!(forward(&mut engine, scenario), "true");
-}
-
-#[test]
-fn call_number() {
-    let realm = Realm::create();
-    let mut engine = Interpreter::new(realm);
-    let init = r#"
-        var default_zero = Number();
-        var int_one = Number(1);
-        var float_two = Number(2.1);
-        var str_three = Number('3.2');
-        var bool_one = Number(true);
-        var bool_zero = Number(false);
-        var invalid_nan = Number("I am not a number");
-        var from_exp = Number("2.34e+2");
-        "#;
-
-    eprintln!("{}", forward(&mut engine, init));
-    let default_zero = forward_val(&mut engine, "default_zero").unwrap();
-    let int_one = forward_val(&mut engine, "int_one").unwrap();
-    let float_two = forward_val(&mut engine, "float_two").unwrap();
-    let str_three = forward_val(&mut engine, "str_three").unwrap();
-    let bool_one = forward_val(&mut engine, "bool_one").unwrap();
-    let bool_zero = forward_val(&mut engine, "bool_zero").unwrap();
-    let invalid_nan = forward_val(&mut engine, "invalid_nan").unwrap();
-    let from_exp = forward_val(&mut engine, "from_exp").unwrap();
-
-    assert_eq!(default_zero.to_number(), 0_f64);
-    assert_eq!(int_one.to_number(), 1_f64);
-    assert_eq!(float_two.to_number(), 2.1);
-    assert_eq!(str_three.to_number(), 3.2);
-    assert_eq!(bool_one.to_number(), 1_f64);
-    assert!(invalid_nan.to_number().is_nan());
-    assert_eq!(bool_zero.to_number(), 0_f64);
-    assert_eq!(from_exp.to_number(), 234_f64);
-}
-
-#[test]
-fn to_exponential() {
-    let realm = Realm::create();
-    let mut engine = Interpreter::new(realm);
-    let init = r#"
-        var default_exp = Number().toExponential();
-        var int_exp = Number(5).toExponential();
-        var float_exp = Number(1.234).toExponential();
-        var big_exp = Number(1234).toExponential();
-        var nan_exp = Number("I am also not a number").toExponential();
-        var noop_exp = Number("1.23e+2").toExponential();
-        "#;
-
-    eprintln!("{}", forward(&mut engine, init));
-    let default_exp = forward(&mut engine, "default_exp");
-    let int_exp = forward(&mut engine, "int_exp");
-    let float_exp = forward(&mut engine, "float_exp");
-    let big_exp = forward(&mut engine, "big_exp");
-    let nan_exp = forward(&mut engine, "nan_exp");
-    let noop_exp = forward(&mut engine, "noop_exp");
-
-    assert_eq!(default_exp, "0e+0");
-    assert_eq!(int_exp, "5e+0");
-    assert_eq!(float_exp, "1.234e+0");
-    assert_eq!(big_exp, "1.234e+3");
-    assert_eq!(nan_exp, "NaN");
-    assert_eq!(noop_exp, "1.23e+2");
-}
-
-#[test]
-fn to_fixed() {
-    let realm = Realm::create();
-    let mut engine = Interpreter::new(realm);
-    let init = r#"
-        var default_fixed = Number().toFixed();
-        var pos_fixed = Number("3.456e+4").toFixed();
-        var neg_fixed = Number("3.456e-4").toFixed();
-        var noop_fixed = Number(5).toFixed();
-        var nan_fixed = Number("I am not a number").toFixed();
-        "#;
-
-    eprintln!("{}", forward(&mut engine, init));
-    let default_fixed = forward(&mut engine, "default_fixed");
-    let pos_fixed = forward(&mut engine, "pos_fixed");
-    let neg_fixed = forward(&mut engine, "neg_fixed");
-    let noop_fixed = forward(&mut engine, "noop_fixed");
-    let nan_fixed = forward(&mut engine, "nan_fixed");
-
-    assert_eq!(default_fixed, String::from("0"));
-    assert_eq!(pos_fixed, String::from("34560"));
-    assert_eq!(neg_fixed, String::from("0"));
-    assert_eq!(noop_fixed, String::from("5"));
-    assert_eq!(nan_fixed, String::from("NaN"));
-}
-
-#[test]
-fn to_locale_string() {
-    let realm = Realm::create();
-    let mut engine = Interpreter::new(realm);
-    let init = r#"
-        var default_locale = Number().toLocaleString();
-        var small_locale = Number(5).toLocaleString();
-        var big_locale = Number("345600").toLocaleString();
-        var neg_locale = Number(-25).toLocaleString();
-        "#;
-
-    // TODO: We don't actually do any locale checking here
-    // To honor the spec we should print numbers according to user locale.
-
-    eprintln!("{}", forward(&mut engine, init));
-    let default_locale = forward(&mut engine, "default_locale");
-    let small_locale = forward(&mut engine, "small_locale");
-    let big_locale = forward(&mut engine, "big_locale");
-    let neg_locale = forward(&mut engine, "neg_locale");
-
-    assert_eq!(default_locale, String::from("0"));
-    assert_eq!(small_locale, String::from("5"));
-    assert_eq!(big_locale, String::from("345600"));
-    assert_eq!(neg_locale, String::from("-25"));
-}
-
-#[test]
-#[ignore]
-fn to_precision() {
-    let realm = Realm::create();
-    let mut engine = Interpreter::new(realm);
-    let init = r#"
-        var default_precision = Number().toPrecision();
-        var low_precision = Number(123456789).toPrecision(1);
-        var more_precision = Number(123456789).toPrecision(4);
-        var exact_precision = Number(123456789).toPrecision(9);
-        var over_precision = Number(123456789).toPrecision(50);
-        var neg_precision = Number(-123456789).toPrecision(4);
-        "#;
-
-    eprintln!("{}", forward(&mut engine, init));
-    let default_precision = forward(&mut engine, "default_precision");
-    let low_precision = forward(&mut engine, "low_precision");
-    let more_precision = forward(&mut engine, "more_precision");
-    let exact_precision = forward(&mut engine, "exact_precision");
-    let over_precision = forward(&mut engine, "over_precision");
-    let neg_precision = forward(&mut engine, "neg_precision");
-
-    assert_eq!(default_precision, String::from("0"));
-    assert_eq!(low_precision, String::from("1e+8"));
-    assert_eq!(more_precision, String::from("1.235e+8"));
-    assert_eq!(exact_precision, String::from("123456789"));
-    assert_eq!(
-        over_precision,
-        String::from("123456789.00000000000000000000000000000000000000000")
-    );
-    assert_eq!(neg_precision, String::from("-1.235e+8"));
-}
-
-#[test]
-fn to_string() {
-    let realm = Realm::create();
-    let mut engine = Interpreter::new(realm);
-
-    assert_eq!("NaN", &forward(&mut engine, "Number(NaN).toString()"));
-    assert_eq!("Infinity", &forward(&mut engine, "Number(1/0).toString()"));
-    assert_eq!(
-        "-Infinity",
-        &forward(&mut engine, "Number(-1/0).toString()")
-    );
-    assert_eq!("0", &forward(&mut engine, "Number(0).toString()"));
-    assert_eq!("9", &forward(&mut engine, "Number(9).toString()"));
-    assert_eq!("90", &forward(&mut engine, "Number(90).toString()"));
-    assert_eq!("90.12", &forward(&mut engine, "Number(90.12).toString()"));
-    assert_eq!("0.1", &forward(&mut engine, "Number(0.1).toString()"));
-    assert_eq!("0.01", &forward(&mut engine, "Number(0.01).toString()"));
-    assert_eq!("0.0123", &forward(&mut engine, "Number(0.0123).toString()"));
-    assert_eq!(
-        "0.00001",
-        &forward(&mut engine, "Number(0.00001).toString()")
-    );
-    assert_eq!(
-        "0.000001",
-        &forward(&mut engine, "Number(0.000001).toString()")
-    );
-    assert_eq!("NaN", &forward(&mut engine, "Number(NaN).toString(16)"));
-    assert_eq!(
-        "Infinity",
-        &forward(&mut engine, "Number(1/0).toString(16)")
-    );
-    assert_eq!(
-        "-Infinity",
-        &forward(&mut engine, "Number(-1/0).toString(16)")
-    );
-    assert_eq!("0", &forward(&mut engine, "Number(0).toString(16)"));
-    assert_eq!("9", &forward(&mut engine, "Number(9).toString(16)"));
-    assert_eq!("5a", &forward(&mut engine, "Number(90).toString(16)"));
-    assert_eq!(
-        "5a.1eb851eb852",
-        &forward(&mut engine, "Number(90.12).toString(16)")
-    );
-    assert_eq!(
-        "0.1999999999999a",
-        &forward(&mut engine, "Number(0.1).toString(16)")
-    );
-    assert_eq!(
-        "0.028f5c28f5c28f6",
-        &forward(&mut engine, "Number(0.01).toString(16)")
-    );
-    assert_eq!(
-        "0.032617c1bda511a",
-        &forward(&mut engine, "Number(0.0123).toString(16)")
-    );
-    assert_eq!(
-        "605f9f6dd18bc8000",
-        &forward(&mut engine, "Number(111111111111111111111).toString(16)")
-    );
-    assert_eq!(
-        "3c3bc3a4a2f75c0000",
-        &forward(&mut engine, "Number(1111111111111111111111).toString(16)")
-    );
-    assert_eq!(
-        "25a55a46e5da9a00000",
-        &forward(&mut engine, "Number(11111111111111111111111).toString(16)")
-    );
-    assert_eq!(
-        "0.0000a7c5ac471b4788",
-        &forward(&mut engine, "Number(0.00001).toString(16)")
-    );
-    assert_eq!(
-        "0.000010c6f7a0b5ed8d",
-        &forward(&mut engine, "Number(0.000001).toString(16)")
-    );
-    assert_eq!(
-        "0.000001ad7f29abcaf48",
-        &forward(&mut engine, "Number(0.0000001).toString(16)")
-    );
-    assert_eq!(
-        "0.000002036565348d256",
-        &forward(&mut engine, "Number(0.00000012).toString(16)")
-    );
-    assert_eq!(
-        "0.0000021047ee22aa466",
-        &forward(&mut engine, "Number(0.000000123).toString(16)")
-    );
-    assert_eq!(
-        "0.0000002af31dc4611874",
-        &forward(&mut engine, "Number(0.00000001).toString(16)")
-    );
-    assert_eq!(
-        "0.000000338a23b87483be",
-        &forward(&mut engine, "Number(0.000000012).toString(16)")
-    );
-    assert_eq!(
-        "0.00000034d3fe36aaa0a2",
-        &forward(&mut engine, "Number(0.0000000123).toString(16)")
-    );
-
-    assert_eq!("0", &forward(&mut engine, "Number(-0).toString(16)"));
-    assert_eq!("-9", &forward(&mut engine, "Number(-9).toString(16)"));
-    assert_eq!("-5a", &forward(&mut engine, "Number(-90).toString(16)"));
-    assert_eq!(
-        "-5a.1eb851eb852",
-        &forward(&mut engine, "Number(-90.12).toString(16)")
-    );
-    assert_eq!(
-        "-0.1999999999999a",
-        &forward(&mut engine, "Number(-0.1).toString(16)")
-    );
-    assert_eq!(
-        "-0.028f5c28f5c28f6",
-        &forward(&mut engine, "Number(-0.01).toString(16)")
-    );
-    assert_eq!(
-        "-0.032617c1bda511a",
-        &forward(&mut engine, "Number(-0.0123).toString(16)")
-    );
-    assert_eq!(
-        "-605f9f6dd18bc8000",
-        &forward(&mut engine, "Number(-111111111111111111111).toString(16)")
-    );
-    assert_eq!(
-        "-3c3bc3a4a2f75c0000",
-        &forward(&mut engine, "Number(-1111111111111111111111).toString(16)")
-    );
-    assert_eq!(
-        "-25a55a46e5da9a00000",
-        &forward(&mut engine, "Number(-11111111111111111111111).toString(16)")
-    );
-    assert_eq!(
-        "-0.0000a7c5ac471b4788",
-        &forward(&mut engine, "Number(-0.00001).toString(16)")
-    );
-    assert_eq!(
-        "-0.000010c6f7a0b5ed8d",
-        &forward(&mut engine, "Number(-0.000001).toString(16)")
-    );
-    assert_eq!(
-        "-0.000001ad7f29abcaf48",
-        &forward(&mut engine, "Number(-0.0000001).toString(16)")
-    );
-    assert_eq!(
-        "-0.000002036565348d256",
-        &forward(&mut engine, "Number(-0.00000012).toString(16)")
-    );
-    assert_eq!(
-        "-0.0000021047ee22aa466",
-        &forward(&mut engine, "Number(-0.000000123).toString(16)")
-    );
-    assert_eq!(
-        "-0.0000002af31dc4611874",
-        &forward(&mut engine, "Number(-0.00000001).toString(16)")
-    );
-    assert_eq!(
-        "-0.000000338a23b87483be",
-        &forward(&mut engine, "Number(-0.000000012).toString(16)")
-    );
-    assert_eq!(
-        "-0.00000034d3fe36aaa0a2",
-        &forward(&mut engine, "Number(-0.0000000123).toString(16)")
-    );
-}
-
-#[test]
-fn num_to_string_exponential() {
-    let realm = Realm::create();
-    let mut engine = Interpreter::new(realm);
-
-    assert_eq!("0", forward(&mut engine, "(0).toString()"));
-    assert_eq!("0", forward(&mut engine, "(-0).toString()"));
-    assert_eq!(
-        "111111111111111110000",
-        forward(&mut engine, "(111111111111111111111).toString()")
-    );
-    assert_eq!(
-        "1.1111111111111111e+21",
-        forward(&mut engine, "(1111111111111111111111).toString()")
-    );
-    assert_eq!(
-        "1.1111111111111111e+22",
-        forward(&mut engine, "(11111111111111111111111).toString()")
-    );
-    assert_eq!("1e-7", forward(&mut engine, "(0.0000001).toString()"));
-    assert_eq!("1.2e-7", forward(&mut engine, "(0.00000012).toString()"));
-    assert_eq!("1.23e-7", forward(&mut engine, "(0.000000123).toString()"));
-    assert_eq!("1e-8", forward(&mut engine, "(0.00000001).toString()"));
-    assert_eq!("1.2e-8", forward(&mut engine, "(0.000000012).toString()"));
-    assert_eq!("1.23e-8", forward(&mut engine, "(0.0000000123).toString()"));
-}
-
-#[test]
-fn value_of() {
-    let realm = Realm::create();
-    let mut engine = Interpreter::new(realm);
-    // TODO: In addition to parsing numbers from strings, parse them bare As of October 2019
-    // the parser does not understand scientific e.g., Xe+Y or -Xe-Y notation.
-    let init = r#"
-        var default_val = Number().valueOf();
-        var int_val = Number("123").valueOf();
-        var float_val = Number(1.234).valueOf();
-        var exp_val = Number("1.2e+4").valueOf()
-        var neg_val = Number("-1.2e+4").valueOf()
-        "#;
-
-    eprintln!("{}", forward(&mut engine, init));
-    let default_val = forward_val(&mut engine, "default_val").unwrap();
-    let int_val = forward_val(&mut engine, "int_val").unwrap();
-    let float_val = forward_val(&mut engine, "float_val").unwrap();
-    let exp_val = forward_val(&mut engine, "exp_val").unwrap();
-    let neg_val = forward_val(&mut engine, "neg_val").unwrap();
-
-    assert_eq!(default_val.to_number(), 0_f64);
-    assert_eq!(int_val.to_number(), 123_f64);
-    assert_eq!(float_val.to_number(), 1.234);
-    assert_eq!(exp_val.to_number(), 12_000_f64);
-    assert_eq!(neg_val.to_number(), -12_000_f64);
-}
-
-#[test]
-fn equal() {
-    assert_eq!(Number::equal(0.0, 0.0), true);
-    assert_eq!(Number::equal(-0.0, 0.0), true);
-    assert_eq!(Number::equal(0.0, -0.0), true);
-    assert_eq!(Number::equal(f64::NAN, -0.0), false);
-    assert_eq!(Number::equal(0.0, f64::NAN), false);
-
-    assert_eq!(Number::equal(1.0, 1.0), true);
-}
-
-#[test]
-fn same_value() {
-    assert_eq!(Number::same_value(0.0, 0.0), true);
-    assert_eq!(Number::same_value(-0.0, 0.0), false);
-    assert_eq!(Number::same_value(0.0, -0.0), false);
-    assert_eq!(Number::same_value(f64::NAN, -0.0), false);
-    assert_eq!(Number::same_value(0.0, f64::NAN), false);
-    assert_eq!(Number::equal(1.0, 1.0), true);
-}
-
-#[test]
-fn same_value_zero() {
-    assert_eq!(Number::same_value_zero(0.0, 0.0), true);
-    assert_eq!(Number::same_value_zero(-0.0, 0.0), true);
-    assert_eq!(Number::same_value_zero(0.0, -0.0), true);
-    assert_eq!(Number::same_value_zero(f64::NAN, -0.0), false);
-    assert_eq!(Number::same_value_zero(0.0, f64::NAN), false);
-    assert_eq!(Number::equal(1.0, 1.0), true);
-}
-
-#[test]
-fn from_bigint() {
-    let realm = Realm::create();
-    let mut engine = Interpreter::new(realm);
-
-    assert_eq!(&forward(&mut engine, "Number(0n)"), "0",);
-    assert_eq!(&forward(&mut engine, "Number(100000n)"), "100000",);
-    assert_eq!(&forward(&mut engine, "Number(100000n)"), "100000",);
-    assert_eq!(&forward(&mut engine, "Number(1n << 1240n)"), "Infinity",);
-}
-
-#[test]
-fn number_constants() {
-    let realm = Realm::create();
-    let mut engine = Interpreter::new(realm);
-
-    assert!(!forward_val(&mut engine, "Number.EPSILON")
-        .unwrap()
-        .is_null_or_undefined());
-    assert!(!forward_val(&mut engine, "Number.MAX_SAFE_INTEGER")
-        .unwrap()
-        .is_null_or_undefined());
-    assert!(!forward_val(&mut engine, "Number.MIN_SAFE_INTEGER")
-        .unwrap()
-        .is_null_or_undefined());
-    assert!(!forward_val(&mut engine, "Number.MAX_VALUE")
-        .unwrap()
-        .is_null_or_undefined());
-    assert!(!forward_val(&mut engine, "Number.MIN_VALUE")
-        .unwrap()
-        .is_null_or_undefined());
-    assert!(!forward_val(&mut engine, "Number.NEGATIVE_INFINITY")
-        .unwrap()
-        .is_null_or_undefined());
-    assert!(!forward_val(&mut engine, "Number.POSITIVE_INFINITY")
-        .unwrap()
-        .is_null_or_undefined());
-}
-
-#[test]
-fn parse_int_simple() {
-    let realm = Realm::create();
-    let mut engine = Interpreter::new(realm);
-
-    assert_eq!(&forward(&mut engine, "parseInt(\"6\")"), "6");
-}
-
-#[test]
-fn parse_int_negative() {
-    let realm = Realm::create();
-    let mut engine = Interpreter::new(realm);
-
-    assert_eq!(&forward(&mut engine, "parseInt(\"-9\")"), "-9");
-}
-
-#[test]
-fn parse_int_already_int() {
-    let realm = Realm::create();
-    let mut engine = Interpreter::new(realm);
-
-    assert_eq!(&forward(&mut engine, "parseInt(100)"), "100");
-}
-
-#[test]
-fn parse_int_float() {
-    let realm = Realm::create();
-    let mut engine = Interpreter::new(realm);
-
-    assert_eq!(&forward(&mut engine, "parseInt(100.5)"), "100");
-}
-
-#[test]
-fn parse_int_float_str() {
-    let realm = Realm::create();
-    let mut engine = Interpreter::new(realm);
-
-    assert_eq!(&forward(&mut engine, "parseInt(\"100.5\")"), "NaN");
-}
-
-#[test]
-fn parse_int_inferred_hex() {
-    let realm = Realm::create();
-    let mut engine = Interpreter::new(realm);
-
-    assert_eq!(&forward(&mut engine, "parseInt(\"0xA\")"), "10");
-}
-
-/// This test demonstrates that this version of parseInt treats strings starting with 0 to be parsed with
-/// a radix 10 if no radix is specified. Some alternative implementations default to a radix of 8.
-#[test]
-fn parse_int_zero_start() {
-    let realm = Realm::create();
-    let mut engine = Interpreter::new(realm);
-
-    assert_eq!(&forward(&mut engine, "parseInt(\"018\")"), "18");
-}
-
-#[test]
-fn parse_int_varying_radix() {
-    let realm = Realm::create();
-    let mut engine = Interpreter::new(realm);
-
-    let base_str = "1000";
-
-    for radix in 2..36 {
-        let expected = i32::from_str_radix(base_str, radix).unwrap();
-
-        assert_eq!(
-            forward(
-                &mut engine,
-                &format!("parseInt(\"{}\", {} )", base_str, radix)
-            ),
-            expected.to_string()
-        );
-    }
-}
-
-#[test]
-fn parse_int_negative_varying_radix() {
-    let realm = Realm::create();
-    let mut engine = Interpreter::new(realm);
-
-    let base_str = "-1000";
-
-    for radix in 2..36 {
-        let expected = i32::from_str_radix(base_str, radix).unwrap();
-
-        assert_eq!(
-            forward(
-                &mut engine,
-                &format!("parseInt(\"{}\", {} )", base_str, radix)
-            ),
-            expected.to_string()
-        );
-    }
-}
-
-#[test]
-fn parse_int_malformed_str() {
-    let realm = Realm::create();
-    let mut engine = Interpreter::new(realm);
-
-    assert_eq!(&forward(&mut engine, "parseInt(\"hello\")"), "NaN");
-}
-
-#[test]
-fn parse_int_undefined() {
-    let realm = Realm::create();
-    let mut engine = Interpreter::new(realm);
-
-    assert_eq!(&forward(&mut engine, "parseInt(undefined)"), "NaN");
-}
-
-/// Shows that no arguments to parseInt is treated the same as if undefined was
-/// passed as the first argument.
-#[test]
-fn parse_int_no_args() {
-    let realm = Realm::create();
-    let mut engine = Interpreter::new(realm);
-
-    assert_eq!(&forward(&mut engine, "parseInt()"), "NaN");
-}
-
-/// Shows that extra arguments to parseInt are ignored.
-#[test]
-fn parse_int_too_many_args() {
-    let realm = Realm::create();
-    let mut engine = Interpreter::new(realm);
-
-    assert_eq!(&forward(&mut engine, "parseInt(\"100\", 10, 10)"), "100");
-}
-
-#[test]
-fn parse_float_simple() {
-    let realm = Realm::create();
-    let mut engine = Interpreter::new(realm);
-
-    assert_eq!(&forward(&mut engine, "parseFloat(\"6.5\")"), "6.5");
-}
-
-#[test]
-fn parse_float_int() {
-    let realm = Realm::create();
-    let mut engine = Interpreter::new(realm);
-
-    assert_eq!(&forward(&mut engine, "parseFloat(10)"), "10");
-}
-
-#[test]
-fn parse_float_int_str() {
-    let realm = Realm::create();
-    let mut engine = Interpreter::new(realm);
-
-    assert_eq!(&forward(&mut engine, "parseFloat(\"8\")"), "8");
-}
-
-#[test]
-fn parse_float_already_float() {
-    let realm = Realm::create();
-    let mut engine = Interpreter::new(realm);
-
-    assert_eq!(&forward(&mut engine, "parseFloat(17.5)"), "17.5");
-}
-
-#[test]
-fn parse_float_negative() {
-    let realm = Realm::create();
-    let mut engine = Interpreter::new(realm);
-
-    assert_eq!(&forward(&mut engine, "parseFloat(\"-99.7\")"), "-99.7");
-}
-
-#[test]
-fn parse_float_malformed_str() {
-    let realm = Realm::create();
-    let mut engine = Interpreter::new(realm);
-
-    assert_eq!(&forward(&mut engine, "parseFloat(\"hello\")"), "NaN");
-}
-
-#[test]
-fn parse_float_undefined() {
-    let realm = Realm::create();
-    let mut engine = Interpreter::new(realm);
-
-    assert_eq!(&forward(&mut engine, "parseFloat(undefined)"), "NaN");
-}
-
-/// No arguments to parseFloat is treated the same as passing undefined as the first argument.
-#[test]
-fn parse_float_no_args() {
-    let realm = Realm::create();
-    let mut engine = Interpreter::new(realm);
-
-    assert_eq!(&forward(&mut engine, "parseFloat()"), "NaN");
-}
-
-/// Shows that the parseFloat function ignores extra arguments.
-#[test]
-fn parse_float_too_many_args() {
-    let realm = Realm::create();
-    let mut engine = Interpreter::new(realm);
-
-    assert_eq!(&forward(&mut engine, "parseFloat(\"100.5\", 10)"), "100.5");
-}
 
 #[test]
 fn global_is_finite() {
@@ -1513,5 +832,4 @@
         "false",
         &forward(&mut engine, "Number.isSafeInteger(new Number(5))")
     );
-}
->>>>>>> bbd7dd29
+}